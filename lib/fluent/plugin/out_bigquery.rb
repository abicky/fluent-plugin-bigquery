# -*- coding: utf-8 -*-

require 'fluent/plugin/bigquery/version'

require 'fluent/plugin/bigquery/errors'
require 'fluent/plugin/bigquery/schema'
require 'fluent/plugin/bigquery/writer'

module Fluent
  module Plugin
    class BigQueryOutput < Output
      Fluent::Plugin.register_output('bigquery', self)

      helpers :inject, :event_emitter

      # https://developers.google.com/bigquery/browser-tool-quickstart
      # https://developers.google.com/bigquery/bigquery-api-quickstart

      ### default for insert
      def configure_for_insert(conf)
        raise ConfigError unless conf["method"].nil? || conf["method"] == "insert"

        buffer_config = conf.elements("buffer")[0]
        return unless buffer_config
        buffer_config["@type"]                       = "memory"      unless buffer_config["@type"]
        buffer_config["flush_mode"]                  = :interval     unless buffer_config["flush_mode"]
        buffer_config["flush_interval"]              = 0.25          unless buffer_config["flush_interval"]
        buffer_config["flush_thread_interval"]       = 0.05          unless buffer_config["flush_thread_interval"]
        buffer_config["flush_thread_burst_interval"] = 0.05          unless buffer_config["flush_thread_burst_interval"]
        buffer_config["chunk_limit_size"]            = 1 * 1024 ** 2 unless buffer_config["chunk_limit_size"] # 1MB
        buffer_config["total_limit_size"]            = 1 * 1024 ** 3 unless buffer_config["total_limit_size"] # 1GB
        buffer_config["chunk_records_limit"]         = 500           unless buffer_config["chunk_records_limit"]
      end

      ### default for loads
      def configure_for_load(conf)
        raise ConfigError unless conf["method"] == "load"

<<<<<<< HEAD
        buffer_config = conf.elements("buffer")[0]
        return unless buffer_config
        buffer_config["@type"]                       = "file"         unless buffer_config["@type"]
        buffer_config["flush_mode"]                  = :interval      unless buffer_config["flush_mode"]
        buffer_config["chunk_limit_size"]            = 1 * 1024 ** 3  unless buffer_config["chunk_limit_size"] # 1GB
        buffer_config["total_limit_size"]            = 32 * 1024 ** 3 unless buffer_config["total_limit_size"] # 32GB
=======
    # Available methods are:
    # * private_key -- Use service account credential from pkcs12 private key file
    # * compute_engine -- Use access token available in instances of ComputeEngine
    # * json_key -- Use service account credential from JSON key
    # * application_default -- Use application default credential
    config_param :auth_method, :enum, list: [:private_key, :compute_engine, :json_key, :application_default], default: :private_key

    ### Service Account credential
    config_param :email, :string, default: nil
    config_param :private_key_path, :string, default: nil
    config_param :private_key_passphrase, :string, default: 'notasecret', secret: true
    config_param :json_key, default: nil, secret: true

    # see as simple reference
    #   https://github.com/abronte/BigQuery/blob/master/lib/bigquery.rb
    config_param :project, :string

    # dataset_name
    #   The name can be up to 1,024 characters long, and consist of A-Z, a-z, 0-9, and the underscore,
    #   but it cannot start with a number or underscore, or have spaces.
    config_param :dataset, :string

    # table_id
    #   In Table ID, enter a name for your new table. Naming rules are the same as for your dataset.
    config_param :table, :string, default: nil
    config_param :tables, :string, default: nil # TODO: use :array with value_type: :string

    # template_suffix (only insert)
    #   https://cloud.google.com/bigquery/streaming-data-into-bigquery#template_table_details
    config_param :template_suffix, :string, default: nil

    config_param :auto_create_table, :bool, default: false

    # skip_invalid_rows (only insert)
    #   Insert all valid rows of a request, even if invalid rows exist.
    #   The default value is false, which causes the entire request to fail if any invalid rows exist.
    config_param :skip_invalid_rows, :bool, default: false
    # max_bad_records (only load)
    #   The maximum number of bad records that BigQuery can ignore when running the job.
    #   If the number of bad records exceeds this value, an invalid error is returned in the job result.
    #   The default value is 0, which requires that all records are valid.
    config_param :max_bad_records, :integer, default: 0
    # ignore_unknown_values
    #   Accept rows that contain values that do not match the schema. The unknown values are ignored.
    #   Default is false, which treats unknown values as errors.
    config_param :ignore_unknown_values, :bool, default: false

    config_param :schema, :array, default: nil
    config_param :schema_path, :string, default: nil
    config_param :fetch_schema, :bool, default: false
    config_param :fetch_schema_table, :string, default: nil
    config_param :schema_cache_expire, :time, default: 600
    config_param :field_string,  :string, default: nil
    config_param :field_integer, :string, default: nil
    config_param :field_float,   :string, default: nil
    config_param :field_boolean, :string, default: nil
    config_param :field_timestamp, :string, default: nil
    ### TODO: record field stream inserts doesn't works well?
    ###  At table creation, table type json + field type record -> field type validation fails
    ###  At streaming inserts, schema cannot be specified
    # config_param :field_record,  :string, defualt: nil
    # config_param :optional_data_field, :string, default: nil

    REGEXP_MAX_NUM = 10
    config_param :replace_record_key, :bool, default: false
    (1..REGEXP_MAX_NUM).each {|i| config_param :"replace_record_key_regexp#{i}", :string, default: nil }

    config_param :convert_hash_to_json, :bool, default: false

    config_param :time_format, :string, default: nil
    config_param :localtime, :bool, default: nil
    config_param :utc, :bool, default: nil
    config_param :time_field, :string, default: nil

    # insert_id_field (only insert)
    config_param :insert_id_field, :string, default: nil
    # prevent_duplicate_load (only load)
    config_param :prevent_duplicate_load, :bool, default: false

    config_param :method, :enum, list: [:insert, :load], default: :insert, skip_accessor: true

    # TODO
    # config_param :row_size_limit, :integer, default: 100*1000 # < 100KB # configurable in google ?
    # config_param :insert_size_limit, :integer, default: 1000**2 # < 1MB
    # config_param :rows_per_second_limit, :integer, default: 1000 # spike limit
    ### method: ''Streaming data inserts support
    #  https://developers.google.com/bigquery/streaming-data-into-bigquery#usecases
    # Maximum row size: 100 KB
    # Maximum data size of all rows, per insert: 1 MB
    # Maximum rows per second: 100 rows per second, per table, with allowed and occasional bursts of up to 1,000 rows per second.
    #                          If you exceed 100 rows per second for an extended period of time, throttling might occur.
    ### Toooooooooooooo short/small per inserts and row!

    ## Timeout
    # request_timeout_sec
    #   Bigquery API response timeout
    # request_open_timeout_sec
    #   Bigquery API connection, and request timeout
    config_param :request_timeout_sec, :time, default: nil
    config_param :request_open_timeout_sec, :time, default: 60

    ## Partitioning
    config_param :time_partitioning_type, :enum, list: [:day], default: nil
    config_param :time_partitioning_expiration, :time, default: nil

    ### Table types
    # https://developers.google.com/bigquery/docs/tables
    #
    # type - The following data types are supported; see Data Formats for details on each data type:
    # STRING
    # INTEGER
    # FLOAT
    # BOOLEAN
    # RECORD A JSON object, used when importing nested records. This type is only available when using JSON source files.
    #
    # mode - Whether a field can be null. The following values are supported:
    # NULLABLE - The cell can be null.
    # REQUIRED - The cell cannot be null.
    # REPEATED - Zero or more repeated simple or nested subfields. This mode is only supported when using JSON source files.

    def initialize
      super
      require 'multi_json'
      require 'google/apis/bigquery_v2'
      require 'googleauth'
      require 'active_support/json'
      require 'active_support/core_ext/hash'
      require 'active_support/core_ext/object/json'

      # MEMO: signet-0.6.1 depend on Farady.default_connection
      Faraday.default_connection.options.timeout = 60
    end

    def configure(conf)
      if conf["method"] == "load"
        configure_for_load(conf)
      else
        configure_for_insert(conf)
>>>>>>> 18ded291
      end

      # Available methods are:
      # * private_key -- Use service account credential from pkcs12 private key file
      # * compute_engine -- Use access token available in instances of ComputeEngine
      # * json_key -- Use service account credential from JSON key
      # * application_default -- Use application default credential
      config_param :auth_method, :enum, list: [:private_key, :compute_engine, :json_key, :application_default], default: :private_key

      ### Service Account credential
      config_param :email, :string, default: nil
      config_param :private_key_path, :string, default: nil
      config_param :private_key_passphrase, :string, default: 'notasecret', secret: true
      config_param :json_key, default: nil, secret: true

      # see as simple reference
      #   https://github.com/abronte/BigQuery/blob/master/lib/bigquery.rb
      config_param :project, :string

      # dataset_name
      #   The name can be up to 1,024 characters long, and consist of A-Z, a-z, 0-9, and the underscore,
      #   but it cannot start with a number or underscore, or have spaces.
      config_param :dataset, :string

      # table_id
      #   In Table ID, enter a name for your new table. Naming rules are the same as for your dataset.
      config_param :table, :string, default: nil
      config_param :tables, :array, value_type: :string, default: nil

      # template_suffix (only insert)
      #   https://cloud.google.com/bigquery/streaming-data-into-bigquery#template_table_details
      config_param :template_suffix, :string, default: nil

      config_param :auto_create_table, :bool, default: false

      # skip_invalid_rows (only insert)
      #   Insert all valid rows of a request, even if invalid rows exist.
      #   The default value is false, which causes the entire request to fail if any invalid rows exist.
      config_param :skip_invalid_rows, :bool, default: false
      # max_bad_records (only load)
      #   The maximum number of bad records that BigQuery can ignore when running the job.
      #   If the number of bad records exceeds this value, an invalid error is returned in the job result.
      #   The default value is 0, which requires that all records are valid.
      config_param :max_bad_records, :integer, default: 0
      # ignore_unknown_values
      #   Accept rows that contain values that do not match the schema. The unknown values are ignored.
      #   Default is false, which treats unknown values as errors.
      config_param :ignore_unknown_values, :bool, default: false

      config_param :schema_path, :string, default: nil
      config_param :fetch_schema, :bool, default: false
      config_param :fetch_schema_table, :string, default: nil
      config_param :schema_cache_expire, :time, default: 600
      config_param :field_string,    :array, value_type: :string, default: nil
      config_param :field_integer,   :array, value_type: :string, default: nil
      config_param :field_float,     :array, value_type: :string, default: nil
      config_param :field_boolean,   :array, value_type: :string, default: nil
      config_param :field_timestamp, :array, value_type: :string, default: nil
      ### TODO: record field stream inserts doesn't works well?
      ###  At table creation, table type json + field type record -> field type validation fails
      ###  At streaming inserts, schema cannot be specified
      # config_param :field_record,  :string, defualt: nil
      # config_param :optional_data_field, :string, default: nil

      REGEXP_MAX_NUM = 10
      config_param :replace_record_key, :bool, default: false
      (1..REGEXP_MAX_NUM).each {|i| config_param :"replace_record_key_regexp#{i}", :string, default: nil }

      config_param :convert_hash_to_json, :bool, default: false

      # insert_id_field (only insert)
      config_param :insert_id_field, :string, default: nil
      # prevent_duplicate_load (only load)
      config_param :prevent_duplicate_load, :bool, default: false

      config_param :method, :enum, list: [:insert, :load], default: :insert, skip_accessor: true

      # TODO
      # config_param :row_size_limit, :integer, default: 100*1000 # < 100KB # configurable in google ?
      # config_param :insert_size_limit, :integer, default: 1000**2 # < 1MB
      # config_param :rows_per_second_limit, :integer, default: 1000 # spike limit
      ### method: ''Streaming data inserts support
      #  https://developers.google.com/bigquery/streaming-data-into-bigquery#usecases
      # Maximum row size: 100 KB
      # Maximum data size of all rows, per insert: 1 MB
      # Maximum rows per second: 100 rows per second, per table, with allowed and occasional bursts of up to 1,000 rows per second.
      #                          If you exceed 100 rows per second for an extended period of time, throttling might occur.
      ### Toooooooooooooo short/small per inserts and row!

      ## Timeout
      # request_timeout_sec
      #   Bigquery API response timeout
      # request_open_timeout_sec
      #   Bigquery API connection, and request timeout
      config_param :request_timeout_sec, :time, default: nil
      config_param :request_open_timeout_sec, :time, default: 60

      ## Partitioning
      config_param :time_partitioning_type, :enum, list: [:day], default: nil
      config_param :time_partitioning_expiration, :time, default: nil

      ### Table types
      # https://developers.google.com/bigquery/docs/tables
      #
      # type - The following data types are supported; see Data Formats for details on each data type:
      # STRING
      # INTEGER
      # FLOAT
      # BOOLEAN
      # RECORD A JSON object, used when importing nested records. This type is only available when using JSON source files.
      #
      # mode - Whether a field can be null. The following values are supported:
      # NULLABLE - The cell can be null.
      # REQUIRED - The cell cannot be null.
      # REPEATED - Zero or more repeated simple or nested subfields. This mode is only supported when using JSON source files.

      def initialize
        super
        require 'multi_json'
        require 'google/apis/bigquery_v2'
        require 'googleauth'
        require 'active_support/json'
        require 'active_support/core_ext/hash'
        require 'active_support/core_ext/object/json'

        # MEMO: signet-0.6.1 depend on Farady.default_connection
        Faraday.default_connection.options.timeout = 60
      end

      def configure(conf)
        if conf["method"] == "load"
          configure_for_load(conf)
        else
          configure_for_insert(conf)
        end
        super

        case @method
        when :insert
          extend(InsertImplementation)
        when :load
          raise Fluent::ConfigError, "'template_suffix' is for only `insert` mode, instead use 'fetch_schema_table' and formatted table name" if @template_suffix
          extend(LoadImplementation)
        end

<<<<<<< HEAD
        case @auth_method
        when :private_key
          unless @email && @private_key_path
            raise Fluent::ConfigError, "'email' and 'private_key_path' must be specified if auth_method == 'private_key'"
          end
        when :compute_engine
          # Do nothing
        when :json_key
          unless @json_key
            raise Fluent::ConfigError, "'json_key' must be specified if auth_method == 'json_key'"
          end
        when :application_default
          # Do nothing
        else
          raise Fluent::ConfigError, "unrecognized 'auth_method': #{@auth_method}"
        end
=======
      @tablelist = @tables ? @tables.split(',') : [@table]

      legacy_schema_config_deprecation
      @fields = Fluent::BigQuery::RecordSchema.new('record')
      if @schema
        @fields.load_schema(@schema)
      end
      if @schema_path
        @fields.load_schema(MultiJson.load(File.read(@schema_path)))
      end
>>>>>>> 18ded291

        unless @table.nil? ^ @tables.nil?
          raise Fluent::ConfigError, "'table' or 'tables' must be specified, and both are invalid"
        end

        @tablelist = @tables ? @tables : [@table]

        @fields = Fluent::BigQuery::RecordSchema.new('record')
        if @schema_path
          @fields.load_schema(MultiJson.load(File.read(@schema_path)))
        end

        types = %i(string integer float boolean timestamp)
        types.each do |type|
          fields = instance_variable_get("@field_#{type}")
          next unless fields
          fields.each do |field|
            @fields.register_field field, type
          end
        end

        @regexps = {}
        (1..REGEXP_MAX_NUM).each do |i|
          next unless conf["replace_record_key_regexp#{i}"]
          regexp, replacement = conf["replace_record_key_regexp#{i}"].split(/ /, 2)
          raise ConfigError, "replace_record_key_regexp#{i} does not contain 2 parameters" unless replacement
          raise ConfigError, "replace_record_key_regexp#{i} contains a duplicated key, #{regexp}" if @regexps[regexp]
          @regexps[regexp] = replacement
        end

        if @insert_id_field
          insert_id_keys = @insert_id_field.split('.')
          @get_insert_id = ->(record) {
            insert_id_keys.inject(record) {|h, k| h[k] }
          }
        else
          @get_insert_id = nil
        end
      end
<<<<<<< HEAD
=======

      warn "[DEPRECATION] `convert_hash_to_json` param is deprecated. If Hash value is inserted string field, plugin convert it to json automatically." if @convert_hash_to_json
    end

    def start
      super

      @tables_queue = @tablelist.dup.shuffle
      @tables_mutex = Mutex.new
      @fetch_schema_mutex = Mutex.new
>>>>>>> 18ded291

      def start
        super

        @tables_queue = @tablelist.shuffle
        @tables_mutex = Mutex.new
        @fetch_schema_mutex = Mutex.new

        @last_fetch_schema_time = 0
        fetch_schema(false) if @fetch_schema
      end

      def writer
        @writer ||= Fluent::BigQuery::Writer.new(@log, @auth_method, {
          private_key_path: @private_key_path, private_key_passphrase: @private_key_passphrase,
          email: @email,
          json_key: @json_key,
        })
      end

      def replace_record_key(record)
        new_record = {}
        record.each do |key, _|
          new_key = key
          @regexps.each do |regexp, replacement|
            new_key = new_key.gsub(/#{regexp}/, replacement)
          end
          new_key = new_key.gsub(/\W/, '')
          new_record.store(new_key, record[key])
        end
        new_record
      end
<<<<<<< HEAD
=======
      record
    end

    def legacy_schema_config_deprecation
      if [@field_string, @field_integer, @field_float, @field_boolean, @field_timestamp].any?
        warn "[DEPRECATION] `field_*` style schema config is deprecated. Instead of it, use `schema` config params that is array of json style."
      end
    end

    def write(chunk)
      table_id_format = @tables_mutex.synchronize do
        t = @tables_queue.shift
        @tables_queue.push t
        t
      end
      template_suffix_format = @template_suffix
      _write(chunk, table_id_format, template_suffix_format)
    end
>>>>>>> 18ded291

      def convert_hash_to_json(record)
        record.each do |key, value|
          if value.class == Hash
            record[key] = MultiJson.dump(value)
          end
        end
        record
      end

      def format(tag, time, record)
        fetch_schema if @fetch_schema_table

        if @replace_record_key
          record = replace_record_key(record)
        end

        if @convert_hash_to_json
          record = convert_hash_to_json(record)
        end

        record = inject_values_to_record(tag, time, record)

        buf = String.new
        row = @fields.format(record)
        unless row.empty?
          buf << MultiJson.dump(row) + "\n"
        end
        buf
      end

      def write(chunk)
        table_id_format = @tables_mutex.synchronize do
          t = @tables_queue.shift
          @tables_queue.push t
          t
        end
        template_suffix_format = @template_suffix
        _write(chunk, table_id_format, template_suffix_format)
      end

      def fetch_schema(allow_overwrite = true)
        table_id = nil
        @fetch_schema_mutex.synchronize do
          if Fluent::Engine.now - @last_fetch_schema_time > @schema_cache_expire
            table_id = @fetch_schema_table || @tablelist[0]
            schema = writer.fetch_schema(@project, @dataset, table_id)

            if schema
              if allow_overwrite
                fields = Fluent::BigQuery::RecordSchema.new("record")
                fields.load_schema(schema, allow_overwrite)
                @fields = fields
              else
                @fields.load_schema(schema, allow_overwrite)
              end
            else
              if @fields.empty?
                raise "failed to fetch schema from bigquery"
              else
                log.warn "#{table_id} uses previous schema"
              end
            end

            @last_fetch_schema_time = Fluent::Engine.now
          end
        end
      end

      module InsertImplementation
        def _write(chunk, table_format, template_suffix_format)
          rows = chunk.open do |io|
            io.map do |line|
              record = MultiJson.load(line)
              row = {"json" => record}
              row["insert_id"] = @get_insert_id.call(record) if @get_insert_id
              row.deep_symbolize_keys
            end
          end

          group = rows.group_by do |_|
            [
              extract_placeholders(table_format, chunk.metadata),
              template_suffix_format ? extract_placeholders(template_suffix_format, chunk.metadata) : nil,
            ]
          end
          group.each do |(table_id, template_suffix), group_rows|
            insert(table_id, group_rows, template_suffix)
          end
        end

<<<<<<< HEAD
        def insert(table_id, rows, template_suffix)
          writer.insert_rows(@project, @dataset, table_id, rows, skip_invalid_rows: @skip_invalid_rows, ignore_unknown_values: @ignore_unknown_values, template_suffix: template_suffix)
        rescue Fluent::BigQuery::Error => e
          if @auto_create_table && e.status_code == 404 && /Not Found: Table/i =~ e.message
            # Table Not Found: Auto Create Table
            writer.create_table(@project, @dataset, table_id, @fields, time_partitioning_type: @time_partitioning_type, time_partitioning_expiration: @time_partitioning_expiration)
            raise "table created. send rows next time."
          end

          raise if e.retryable?

          if @secondary
            # TODO: find better way
            @retry = retry_state_create(
              :output_retries, @buffer_config.retry_type, @buffer_config.retry_wait, @buffer_config.retry_timeout,
              forever: false, max_steps: @buffer_config.retry_max_times, backoff_base: @buffer_config.retry_exponential_backoff_base,
              max_interval: @buffer_config.retry_max_interval,
              secondary: true, secondary_threshold: Float::EPSILON,
              randomize: @buffer_config.retry_randomize
            )
          else
            @retry = retry_state_create(
              :output_retries, @buffer_config.retry_type, @buffer_config.retry_wait, @buffer_config.retry_timeout,
              forever: false, max_steps: 0, backoff_base: @buffer_config.retry_exponential_backoff_base,
              max_interval: @buffer_config.retry_max_interval,
              randomize: @buffer_config.retry_randomize
            )
          end

          raise
=======
        if @convert_hash_to_json
          record = convert_hash_to_json(record)
        end

        buf = String.new
        row = @fields.format(@add_time_field.call(record, time))
        unless row.empty?
          buf << MultiJson.dump(row) + "\n"
>>>>>>> 18ded291
        end
      end

      module LoadImplementation
        def _write(chunk, table_id_format, _)
          table_id = extract_placeholders(table_id_format, chunk.metadata)
          load(chunk, table_id)
        end

        def load(chunk, table_id)
          res = nil

<<<<<<< HEAD
          if @prevent_duplicate_load
            job_id = create_job_id(chunk, @dataset, table_id, @fields.to_a, @max_bad_records, @ignore_unknown_values)
          else
            job_id = nil
          end

          create_upload_source(chunk) do |upload_source|
            res = writer.create_load_job(@project, @dataset, table_id, upload_source, job_id, @fields, {
              ignore_unknown_values: @ignore_unknown_values, max_bad_records: @max_bad_records,
              timeout_sec: @request_timeout_sec, open_timeout_sec: @request_open_timeout_sec, auto_create_table: @auto_create_table,
              time_partitioning_type: @time_partitioning_type, time_partitioning_expiration: @time_partitioning_expiration
            })
          end
        rescue Fluent::BigQuery::Error => e
          raise if e.retryable?

          if @secondary
            # TODO: find better way
            @retry = retry_state_create(
              :output_retries, @buffer_config.retry_type, @buffer_config.retry_wait, @buffer_config.retry_timeout,
              forever: false, max_steps: @buffer_config.retry_max_times, backoff_base: @buffer_config.retry_exponential_backoff_base,
              max_interval: @buffer_config.retry_max_interval,
              secondary: true, secondary_threshold: Float::EPSILON,
              randomize: @buffer_config.retry_randomize
            )
          else
            @retry = retry_state_create(
              :output_retries, @buffer_config.retry_type, @buffer_config.retry_wait, @buffer_config.retry_timeout,
              forever: false, max_steps: 0, backoff_base: @buffer_config.retry_exponential_backoff_base,
              max_interval: @buffer_config.retry_max_interval,
              randomize: @buffer_config.retry_randomize
            )
          end

          raise
=======
        create_upload_source(chunk) do |upload_source|
          res = writer.create_load_job(chunk.unique_id, @project, @dataset, table_id, upload_source, @fields, {
            prevent_duplicate_load: @prevent_duplicate_load,
            ignore_unknown_values: @ignore_unknown_values, max_bad_records: @max_bad_records,
            timeout_sec: @request_timeout_sec,  open_timeout_sec: @request_open_timeout_sec, auto_create_table: @auto_create_table,
            time_partitioning_type: @time_partitioning_type, time_partitioning_expiration: @time_partitioning_expiration
          })
        end
      rescue Fluent::BigQuery::Error => e
        if e.retryable?
          raise e
        elsif @secondary
          flush_secondary(@secondary)
>>>>>>> 18ded291
        end

        private

        def create_upload_source(chunk)
          chunk_is_file = @buffer_config["@type"] == 'file'
          if chunk_is_file
            File.open(chunk.path) do |file|
              yield file
            end
          else
            Tempfile.open("chunk-tmp") do |file|
              file.binmode
              chunk.write_to(file)
              file.sync
              file.rewind
              yield file
            end
          end
        end
<<<<<<< HEAD

        def create_job_id(chunk, dataset, table, schema, max_bad_records, ignore_unknown_values)
          "fluentd_job_" + Digest::SHA1.hexdigest("#{chunk.unique_id}#{dataset}#{table}#{schema}#{max_bad_records}#{ignore_unknown_values}")
        end
=======
>>>>>>> 18ded291
      end
    end
  end
end<|MERGE_RESOLUTION|>--- conflicted
+++ resolved
@@ -36,153 +36,12 @@
       def configure_for_load(conf)
         raise ConfigError unless conf["method"] == "load"
 
-<<<<<<< HEAD
         buffer_config = conf.elements("buffer")[0]
         return unless buffer_config
         buffer_config["@type"]                       = "file"         unless buffer_config["@type"]
         buffer_config["flush_mode"]                  = :interval      unless buffer_config["flush_mode"]
         buffer_config["chunk_limit_size"]            = 1 * 1024 ** 3  unless buffer_config["chunk_limit_size"] # 1GB
         buffer_config["total_limit_size"]            = 32 * 1024 ** 3 unless buffer_config["total_limit_size"] # 32GB
-=======
-    # Available methods are:
-    # * private_key -- Use service account credential from pkcs12 private key file
-    # * compute_engine -- Use access token available in instances of ComputeEngine
-    # * json_key -- Use service account credential from JSON key
-    # * application_default -- Use application default credential
-    config_param :auth_method, :enum, list: [:private_key, :compute_engine, :json_key, :application_default], default: :private_key
-
-    ### Service Account credential
-    config_param :email, :string, default: nil
-    config_param :private_key_path, :string, default: nil
-    config_param :private_key_passphrase, :string, default: 'notasecret', secret: true
-    config_param :json_key, default: nil, secret: true
-
-    # see as simple reference
-    #   https://github.com/abronte/BigQuery/blob/master/lib/bigquery.rb
-    config_param :project, :string
-
-    # dataset_name
-    #   The name can be up to 1,024 characters long, and consist of A-Z, a-z, 0-9, and the underscore,
-    #   but it cannot start with a number or underscore, or have spaces.
-    config_param :dataset, :string
-
-    # table_id
-    #   In Table ID, enter a name for your new table. Naming rules are the same as for your dataset.
-    config_param :table, :string, default: nil
-    config_param :tables, :string, default: nil # TODO: use :array with value_type: :string
-
-    # template_suffix (only insert)
-    #   https://cloud.google.com/bigquery/streaming-data-into-bigquery#template_table_details
-    config_param :template_suffix, :string, default: nil
-
-    config_param :auto_create_table, :bool, default: false
-
-    # skip_invalid_rows (only insert)
-    #   Insert all valid rows of a request, even if invalid rows exist.
-    #   The default value is false, which causes the entire request to fail if any invalid rows exist.
-    config_param :skip_invalid_rows, :bool, default: false
-    # max_bad_records (only load)
-    #   The maximum number of bad records that BigQuery can ignore when running the job.
-    #   If the number of bad records exceeds this value, an invalid error is returned in the job result.
-    #   The default value is 0, which requires that all records are valid.
-    config_param :max_bad_records, :integer, default: 0
-    # ignore_unknown_values
-    #   Accept rows that contain values that do not match the schema. The unknown values are ignored.
-    #   Default is false, which treats unknown values as errors.
-    config_param :ignore_unknown_values, :bool, default: false
-
-    config_param :schema, :array, default: nil
-    config_param :schema_path, :string, default: nil
-    config_param :fetch_schema, :bool, default: false
-    config_param :fetch_schema_table, :string, default: nil
-    config_param :schema_cache_expire, :time, default: 600
-    config_param :field_string,  :string, default: nil
-    config_param :field_integer, :string, default: nil
-    config_param :field_float,   :string, default: nil
-    config_param :field_boolean, :string, default: nil
-    config_param :field_timestamp, :string, default: nil
-    ### TODO: record field stream inserts doesn't works well?
-    ###  At table creation, table type json + field type record -> field type validation fails
-    ###  At streaming inserts, schema cannot be specified
-    # config_param :field_record,  :string, defualt: nil
-    # config_param :optional_data_field, :string, default: nil
-
-    REGEXP_MAX_NUM = 10
-    config_param :replace_record_key, :bool, default: false
-    (1..REGEXP_MAX_NUM).each {|i| config_param :"replace_record_key_regexp#{i}", :string, default: nil }
-
-    config_param :convert_hash_to_json, :bool, default: false
-
-    config_param :time_format, :string, default: nil
-    config_param :localtime, :bool, default: nil
-    config_param :utc, :bool, default: nil
-    config_param :time_field, :string, default: nil
-
-    # insert_id_field (only insert)
-    config_param :insert_id_field, :string, default: nil
-    # prevent_duplicate_load (only load)
-    config_param :prevent_duplicate_load, :bool, default: false
-
-    config_param :method, :enum, list: [:insert, :load], default: :insert, skip_accessor: true
-
-    # TODO
-    # config_param :row_size_limit, :integer, default: 100*1000 # < 100KB # configurable in google ?
-    # config_param :insert_size_limit, :integer, default: 1000**2 # < 1MB
-    # config_param :rows_per_second_limit, :integer, default: 1000 # spike limit
-    ### method: ''Streaming data inserts support
-    #  https://developers.google.com/bigquery/streaming-data-into-bigquery#usecases
-    # Maximum row size: 100 KB
-    # Maximum data size of all rows, per insert: 1 MB
-    # Maximum rows per second: 100 rows per second, per table, with allowed and occasional bursts of up to 1,000 rows per second.
-    #                          If you exceed 100 rows per second for an extended period of time, throttling might occur.
-    ### Toooooooooooooo short/small per inserts and row!
-
-    ## Timeout
-    # request_timeout_sec
-    #   Bigquery API response timeout
-    # request_open_timeout_sec
-    #   Bigquery API connection, and request timeout
-    config_param :request_timeout_sec, :time, default: nil
-    config_param :request_open_timeout_sec, :time, default: 60
-
-    ## Partitioning
-    config_param :time_partitioning_type, :enum, list: [:day], default: nil
-    config_param :time_partitioning_expiration, :time, default: nil
-
-    ### Table types
-    # https://developers.google.com/bigquery/docs/tables
-    #
-    # type - The following data types are supported; see Data Formats for details on each data type:
-    # STRING
-    # INTEGER
-    # FLOAT
-    # BOOLEAN
-    # RECORD A JSON object, used when importing nested records. This type is only available when using JSON source files.
-    #
-    # mode - Whether a field can be null. The following values are supported:
-    # NULLABLE - The cell can be null.
-    # REQUIRED - The cell cannot be null.
-    # REPEATED - Zero or more repeated simple or nested subfields. This mode is only supported when using JSON source files.
-
-    def initialize
-      super
-      require 'multi_json'
-      require 'google/apis/bigquery_v2'
-      require 'googleauth'
-      require 'active_support/json'
-      require 'active_support/core_ext/hash'
-      require 'active_support/core_ext/object/json'
-
-      # MEMO: signet-0.6.1 depend on Farady.default_connection
-      Faraday.default_connection.options.timeout = 60
-    end
-
-    def configure(conf)
-      if conf["method"] == "load"
-        configure_for_load(conf)
-      else
-        configure_for_insert(conf)
->>>>>>> 18ded291
       end
 
       # Available methods are:
@@ -232,6 +91,7 @@
       #   Default is false, which treats unknown values as errors.
       config_param :ignore_unknown_values, :bool, default: false
 
+      config_param :schema, :array, default: nil
       config_param :schema_path, :string, default: nil
       config_param :fetch_schema, :bool, default: false
       config_param :fetch_schema_table, :string, default: nil
@@ -328,7 +188,6 @@
           extend(LoadImplementation)
         end
 
-<<<<<<< HEAD
         case @auth_method
         when :private_key
           unless @email && @private_key_path
@@ -345,18 +204,6 @@
         else
           raise Fluent::ConfigError, "unrecognized 'auth_method': #{@auth_method}"
         end
-=======
-      @tablelist = @tables ? @tables.split(',') : [@table]
-
-      legacy_schema_config_deprecation
-      @fields = Fluent::BigQuery::RecordSchema.new('record')
-      if @schema
-        @fields.load_schema(@schema)
-      end
-      if @schema_path
-        @fields.load_schema(MultiJson.load(File.read(@schema_path)))
-      end
->>>>>>> 18ded291
 
         unless @table.nil? ^ @tables.nil?
           raise Fluent::ConfigError, "'table' or 'tables' must be specified, and both are invalid"
@@ -364,7 +211,11 @@
 
         @tablelist = @tables ? @tables : [@table]
 
+        legacy_schema_config_deprecation
         @fields = Fluent::BigQuery::RecordSchema.new('record')
+        if @schema
+          @fields.load_schema(@schema)
+        end
         if @schema_path
           @fields.load_schema(MultiJson.load(File.read(@schema_path)))
         end
@@ -395,20 +246,9 @@
         else
           @get_insert_id = nil
         end
-      end
-<<<<<<< HEAD
-=======
-
-      warn "[DEPRECATION] `convert_hash_to_json` param is deprecated. If Hash value is inserted string field, plugin convert it to json automatically." if @convert_hash_to_json
-    end
-
-    def start
-      super
-
-      @tables_queue = @tablelist.dup.shuffle
-      @tables_mutex = Mutex.new
-      @fetch_schema_mutex = Mutex.new
->>>>>>> 18ded291
+
+        warn "[DEPRECATION] `convert_hash_to_json` param is deprecated. If Hash value is inserted string field, plugin convert it to json automatically." if @convert_hash_to_json
+      end
 
       def start
         super
@@ -441,27 +281,6 @@
         end
         new_record
       end
-<<<<<<< HEAD
-=======
-      record
-    end
-
-    def legacy_schema_config_deprecation
-      if [@field_string, @field_integer, @field_float, @field_boolean, @field_timestamp].any?
-        warn "[DEPRECATION] `field_*` style schema config is deprecated. Instead of it, use `schema` config params that is array of json style."
-      end
-    end
-
-    def write(chunk)
-      table_id_format = @tables_mutex.synchronize do
-        t = @tables_queue.shift
-        @tables_queue.push t
-        t
-      end
-      template_suffix_format = @template_suffix
-      _write(chunk, table_id_format, template_suffix_format)
-    end
->>>>>>> 18ded291
 
       def convert_hash_to_json(record)
         record.each do |key, value|
@@ -501,6 +320,12 @@
         end
         template_suffix_format = @template_suffix
         _write(chunk, table_id_format, template_suffix_format)
+      end
+
+      def legacy_schema_config_deprecation
+        if [@field_string, @field_integer, @field_float, @field_boolean, @field_timestamp].any?
+          warn "[DEPRECATION] `field_*` style schema config is deprecated. Instead of it, use `schema` config params that is array of json style."
+        end
       end
 
       def fetch_schema(allow_overwrite = true)
@@ -553,7 +378,6 @@
           end
         end
 
-<<<<<<< HEAD
         def insert(table_id, rows, template_suffix)
           writer.insert_rows(@project, @dataset, table_id, rows, skip_invalid_rows: @skip_invalid_rows, ignore_unknown_values: @ignore_unknown_values, template_suffix: template_suffix)
         rescue Fluent::BigQuery::Error => e
@@ -584,16 +408,6 @@
           end
 
           raise
-=======
-        if @convert_hash_to_json
-          record = convert_hash_to_json(record)
-        end
-
-        buf = String.new
-        row = @fields.format(@add_time_field.call(record, time))
-        unless row.empty?
-          buf << MultiJson.dump(row) + "\n"
->>>>>>> 18ded291
         end
       end
 
@@ -606,15 +420,9 @@
         def load(chunk, table_id)
           res = nil
 
-<<<<<<< HEAD
-          if @prevent_duplicate_load
-            job_id = create_job_id(chunk, @dataset, table_id, @fields.to_a, @max_bad_records, @ignore_unknown_values)
-          else
-            job_id = nil
-          end
-
           create_upload_source(chunk) do |upload_source|
-            res = writer.create_load_job(@project, @dataset, table_id, upload_source, job_id, @fields, {
+            res = writer.create_load_job(chunk.unique_id, @project, @dataset, table_id, upload_source, @fields, {
+              prevent_duplicate_load: @prevent_duplicate_load,
               ignore_unknown_values: @ignore_unknown_values, max_bad_records: @max_bad_records,
               timeout_sec: @request_timeout_sec, open_timeout_sec: @request_open_timeout_sec, auto_create_table: @auto_create_table,
               time_partitioning_type: @time_partitioning_type, time_partitioning_expiration: @time_partitioning_expiration
@@ -642,21 +450,6 @@
           end
 
           raise
-=======
-        create_upload_source(chunk) do |upload_source|
-          res = writer.create_load_job(chunk.unique_id, @project, @dataset, table_id, upload_source, @fields, {
-            prevent_duplicate_load: @prevent_duplicate_load,
-            ignore_unknown_values: @ignore_unknown_values, max_bad_records: @max_bad_records,
-            timeout_sec: @request_timeout_sec,  open_timeout_sec: @request_open_timeout_sec, auto_create_table: @auto_create_table,
-            time_partitioning_type: @time_partitioning_type, time_partitioning_expiration: @time_partitioning_expiration
-          })
-        end
-      rescue Fluent::BigQuery::Error => e
-        if e.retryable?
-          raise e
-        elsif @secondary
-          flush_secondary(@secondary)
->>>>>>> 18ded291
         end
 
         private
@@ -677,13 +470,6 @@
             end
           end
         end
-<<<<<<< HEAD
-
-        def create_job_id(chunk, dataset, table, schema, max_bad_records, ignore_unknown_values)
-          "fluentd_job_" + Digest::SHA1.hexdigest("#{chunk.unique_id}#{dataset}#{table}#{schema}#{max_bad_records}#{ignore_unknown_values}")
-        end
-=======
->>>>>>> 18ded291
       end
     end
   end
