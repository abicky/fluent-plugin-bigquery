--- conflicted
+++ resolved
@@ -28,7 +28,6 @@
 
 ### Options
 
-<<<<<<< HEAD
 | name                                   | type          | required?                   | default                                                | description                                                                                                          |
 | :------------------------------------- | :------------ | :-----------                | :-------------------------                             | :-----------------------                                                                                             |
 | method                                 | string        | no                          | insert                                                 | `insert` (Streaming Insert) or `load` (load job)                                                                     |
@@ -45,6 +44,7 @@
 | skip_invalid_rows                      | bool          | no                          | false                                                  | Only `insert` method.                                                                                                |
 | max_bad_records                        | integer       | no                          | 0                                                      | Only `load` method. If the number of bad records exceeds this value, an invalid error is returned in the job result. |
 | ignore_unknown_values                  | bool          | no                          | false                                                  | Accept rows that contain values that do not match the schema. The unknown values are ignored.                        |
+| schema                                 | array         | yes (either `fetch_schema` or `schema_path`) | nil                                                    | Schema Definition. It is formatted by JSON.                                                                          |
 | schema_path                            | string        | yes (either `fetch_schema`) | nil                                                    | Schema Definition file path. It is formatted by JSON.                                                                |
 | fetch_schema                           | bool          | yes (either `schema_path`)  | false                                                  | If true, fetch table schema definition from Bigquery table automatically.                                            |
 | fetch_schema_table                     | string        | no                          | nil                                                    | If set, fetch table schema definition from this table, If fetch_schema is false, this param is ignored               |
@@ -62,50 +62,6 @@
 | request_open_timeout_sec               | integer       | no                          | 60                                                     | Bigquery API connection, and request timeout. If you send big data to Bigquery, set large value.                     |
 | time_partitioning_type                 | enum          | no (either day)             | nil                                                    | Type of bigquery time partitioning feature(experimental feature on BigQuery).                                        |
 | time_partitioning_expiration           | time          | no                          | nil                                                    | Expiration milliseconds for bigquery time partitioning. (experimental feature on BigQuery)                           |
-=======
-| name                                   | type          | required?                                    | default                                                | description                                                                                                          |
-| :------------------------------------- | :------------ | :-----------                                 | :-------------------------                             | :-----------------------                                                                                             |
-| method                                 | string        | no                                           | insert                                                 | `insert` (Streaming Insert) or `load` (load job)                                                                     |
-| buffer_type                            | string        | no                                           | lightening (insert) or file (load)                     |                                                                                                                      |
-| buffer_chunk_limit                     | integer       | no                                           | 1MB (insert) or 1GB (load)                             |                                                                                                                      |
-| buffer_queue_limit                     | integer       | no                                           | 1024 (insert) or 32 (load)                             |                                                                                                                      |
-| buffer_chunk_records_limit             | integer       | no                                           | 500                                                    |                                                                                                                      |
-| flush_interval                         | float         | no                                           | 0.25 (*insert) or default of time sliced output (load) |                                                                                                                      |
-| try_flush_interval                     | float         | no                                           | 0.05 (*insert) or default of time sliced output (load) |                                                                                                                      |
-| auth_method                            | enum          | yes                                          | private_key                                            | `private_key` or `json_key` or `compute_engine` or `application_default`                                             |
-| email                                  | string        | yes (private_key)                            | nil                                                    | GCP Service Account Email                                                                                            |
-| private_key_path                       | string        | yes (private_key)                            | nil                                                    | GCP Private Key file path                                                                                            |
-| private_key_passphrase                 | string        | yes (private_key)                            | nil                                                    | GCP Private Key Passphrase                                                                                           |
-| json_key                               | string        | yes (json_key)                               | nil                                                    | GCP JSON Key file path or JSON Key string                                                                            |
-| project                                | string        | yes                                          | nil                                                    |                                                                                                                      |
-| table                                  | string        | yes (either `tables`)                        | nil                                                    |                                                                                                                      |
-| tables                                 | string        | yes (either `table`)                         | nil                                                    | can set multi table names splitted by `,`                                                                            |
-| template_suffix                        | string        | no                                           | nil                                                    | can use `%{time_slice}` placeholder replaced by `time_slice_format`                                                  |
-| auto_create_table                      | bool          | no                                           | false                                                  | If true, creates table automatically                                                                                 |
-| skip_invalid_rows                      | bool          | no                                           | false                                                  | Only `insert` method.                                                                                                |
-| max_bad_records                        | integer       | no                                           | 0                                                      | Only `load` method. If the number of bad records exceeds this value, an invalid error is returned in the job result. |
-| ignore_unknown_values                  | bool          | no                                           | false                                                  | Accept rows that contain values that do not match the schema. The unknown values are ignored.                        |
-| schema                                 | array         | yes (either `fetch_schema` or `schema_path`) | nil                                                    | Schema Definition. It is formatted by JSON.                                                                          |
-| schema_path                            | string        | yes (either `fetch_schema`)                  | nil                                                    | Schema Definition file path. It is formatted by JSON.                                                                |
-| fetch_schema                           | bool          | yes (either `schema_path`)                   | false                                                  | If true, fetch table schema definition from Bigquery table automatically.                                            |
-| fetch_schema_table                     | string        | no                                           | nil                                                    | If set, fetch table schema definition from this table, If fetch_schema is false, this param is ignored               |
-| schema_cache_expire                    | integer       | no                                           | 600                                                    | Value is second. If current time is after expiration interval, re-fetch table schema definition.                     |
-| field_string (deprecated)              | string        | no                                           | nil                                                    | see examples.                                                                                                        |
-| field_integer (deprecated)             | string        | no                                           | nil                                                    | see examples.                                                                                                        |
-| field_float (deprecated)               | string        | no                                           | nil                                                    | see examples.                                                                                                        |
-| field_boolean (deprecated)             | string        | no                                           | nil                                                    | see examples.                                                                                                        |
-| field_timestamp (deprecated)           | string        | no                                           | nil                                                    | see examples.                                                                                                        |
-| time_field                             | string        | no                                           | nil                                                    | If this param is set, plugin set formatted time string to this field.                                                |
-| time_format                            | string        | no                                           | nil                                                    | ex. `%s`, `%Y/%m%d %H:%M:%S`                                                                                         |
-| replace_record_key                     | bool          | no                                           | false                                                  | see examples.                                                                                                        |
-| replace_record_key_regexp{1-10}        | string        | no                                           | nil                                                    | see examples.                                                                                                        |
-| convert_hash_to_json (deprecated)      | bool          | no                                           | false                                                  | If true, converts Hash value of record to JSON String.                                                               |
-| insert_id_field                        | string        | no                                           | nil                                                    | Use key as `insert_id` of Streaming Insert API parameter.                                                            |
-| request_timeout_sec                    | integer       | no                                           | nil                                                    | Bigquery API response timeout                                                                                        |
-| request_open_timeout_sec               | integer       | no                                           | 60                                                     | Bigquery API connection, and request timeout. If you send big data to Bigquery, set large value.                     |
-| time_partitioning_type                 | enum          | no (either day)                              | nil                                                    | Type of bigquery time partitioning feature(experimental feature on BigQuery).                                        |
-| time_partitioning_expiration           | time          | no                                           | nil                                                    | Expiration milliseconds for bigquery time partitioning. (experimental feature on BigQuery)                           |
->>>>>>> 18ded291
 
 ### Buffer section
 
@@ -172,16 +128,6 @@
   project yourproject_id
   dataset yourdataset_id
   table   tablename
-<<<<<<< HEAD
-  
-  field_integer time,status,bytes
-  field_string  rhost,vhost,path,method,protocol,agent,referer
-  field_float   requesttime
-  field_boolean bot_access,loginsession
-=======
-
-  time_format %s
-  time_field  time
 
   schema [
     {"name": "time", "type": "INTEGER"},
@@ -202,7 +148,6 @@
     {"name": "bot_access", "type": "BOOLEAN"},
     {"name": "loginsession", "type": "BOOLEAN"}
   ]
->>>>>>> 18ded291
 </match>
 ```
 
@@ -230,16 +175,6 @@
   project yourproject_id
   dataset yourdataset_id
   tables  accesslog1,accesslog2,accesslog3
-<<<<<<< HEAD
-  
-  field_integer time,status,bytes
-  field_string  rhost,vhost,path,method,protocol,agent,referer
-  field_float   requesttime
-  field_boolean bot_access,loginsession
-=======
-
-  time_format %s
-  time_field  time
 
   schema [
     {"name": "time", "type": "INTEGER"},
@@ -260,7 +195,6 @@
     {"name": "bot_access", "type": "BOOLEAN"},
     {"name": "loginsession", "type": "BOOLEAN"}
   ]
->>>>>>> 18ded291
 </match>
 ```
 
@@ -387,18 +321,8 @@
   project yourproject_id
   dataset yourdataset_id
   table   tablename
-<<<<<<< HEAD
-  
-  field_integer time,status,bytes
-  field_string  rhost,vhost,path,method,protocol,agent,referer
-  field_float   requesttime
-  field_boolean bot_access,loginsession
-=======
-
-  time_format %s
-  time_field  time
-  ...
->>>>>>> 18ded291
+
+  ...
 </match>
 ```
 
@@ -530,16 +454,6 @@
   @type bigquery
 
   ...
-<<<<<<< HEAD
-  
-  field_integer time,response.status,response.bytes
-  field_string  request.vhost,request.path,request.method,request.protocol,request.agent,request.referer,remote.host,remote.ip,remote.user
-  field_float   request.time
-  field_boolean request.bot_access,request.loginsession
-=======
-
-  time_format %s
-  time_field  time
 
   schema [
     {"name": "time", "type": "INTEGER"},
@@ -560,7 +474,6 @@
     {"name": "bot_access", "type": "BOOLEAN"},
     {"name": "loginsession", "type": "BOOLEAN"}
   ]
->>>>>>> 18ded291
 </match>
 ```
 
