--- conflicted
+++ resolved
@@ -41,11 +41,7 @@
   API_SCOPE = "https://www.googleapis.com/auth/bigquery"
 
   def create_driver(conf = CONFIG)
-<<<<<<< HEAD
     Fluent::Test::Driver::Output.new(Fluent::Plugin::BigQueryOutput).configure(conf)
-=======
-    Fluent::Test::TimeSlicedOutputTestDriver.new(Fluent::BigQueryOutput).configure(conf, true)
->>>>>>> 18ded291
   end
 
   def stub_writer(driver)
@@ -172,12 +168,7 @@
 
   def test_configure_auth_json_key_as_string
     json_key = '{"private_key": "X", "client_email": "' + 'x' * 255 + '@developer.gserviceaccount.com"}'
-    parsed_json_key = MultiJson.load(json_key)
     json_key_io = StringIO.new(json_key)
-<<<<<<< HEAD
-    mock(StringIO).new(satisfy { |arg| MultiJson.load(arg) == parsed_json_key } ) { json_key_io }
-=======
->>>>>>> 18ded291
     authorization = Object.new
     mock(Google::Auth::ServiceAccountCredentials).make_creds(json_key_io: satisfy {|arg| JSON.parse(arg.read) == JSON.parse(json_key_io.read) }, scope: API_SCOPE) { authorization }
 
@@ -227,106 +218,6 @@
     mock.proxy(Fluent::BigQuery::Writer).new(duck_type(:info, :error, :warn), driver.instance.auth_method, is_a(Hash))
     driver.instance.writer
     assert driver.instance.writer.client.is_a?(Google::Apis::BigqueryV2::BigqueryService)
-  end
-
-<<<<<<< HEAD
-  def test_configure_fieldname_stripped
-    driver = create_driver(%[
-      table foo
-      email foo@bar.example
-      private_key_path /path/to/key
-      project yourproject_id
-      dataset yourdataset_id
-
-      <inject>
-      time_format %s
-      time_key  time
-      </inject>
-
-      field_integer time  , status , bytes
-      field_string  _log_name, vhost, path, method, protocol, agent, referer, remote.host, remote.ip, remote.user
-      field_float   requesttime
-      field_boolean bot_access , loginsession
-    ])
-    fields = driver.instance.instance_eval{ @fields }
-
-    assert (not fields['time  ']), "tailing spaces must be stripped"
-    assert fields['time']
-    assert fields['status']
-    assert fields['bytes']
-    assert fields['_log_name']
-    assert fields['vhost']
-    assert fields['protocol']
-    assert fields['agent']
-    assert fields['referer']
-    assert fields['remote']['host']
-    assert fields['remote']['ip']
-    assert fields['remote']['user']
-    assert fields['requesttime']
-    assert fields['bot_access']
-    assert fields['loginsession']
-  end
-
-  def test_configure_invalid_fieldname
-    base = %[
-=======
-  def test_format_nested_time
-    now = Time.now
-    input = [
-      now,
-      {
-        "metadata" => {
-          "node" => "mynode.example",
-        },
-        "log" => "something",
-      }
-    ]
-    expected = {
-      "json" => {
-        "metadata" => {
-          "time" => now.strftime("%s").to_i,
-          "node" => "mynode.example",
-        },
-        "log" => "something",
-      }
-    }
-
-    driver = create_driver(<<-CONFIG)
->>>>>>> 18ded291
-      table foo
-      email foo@bar.example
-      private_key_path /path/to/key
-      project yourproject_id
-      dataset yourdataset_id
-
-<<<<<<< HEAD
-      <inject>
-      time_format %s
-      time_key  time
-      </inject>
-    ]
-
-    assert_raises(Fluent::ConfigError) do
-      create_driver(base + "field_integer time field\n")
-    end
-    assert_raises(Fluent::ConfigError) do
-      create_driver(base + "field_string my name\n")
-    end
-    assert_raises(Fluent::ConfigError) do
-      create_driver(base + "field_string remote.host name\n")
-    end
-    assert_raises(Fluent::ConfigError) do
-      create_driver(base + "field_string 1column\n")
-    end
-    assert_raises(Fluent::ConfigError) do
-      create_driver(base + "field_string #{'tenstrings' * 12 + '123456789'}\n")
-    end
-    assert_raises(Fluent::ConfigError) do
-      create_driver(base + "field_float request time\n")
-    end
-    assert_raises(Fluent::ConfigError) do
-      create_driver(base + "field_boolean login session\n")
-    end
   end
 
   def test_format
@@ -421,6 +312,14 @@
         time_key  time
         </inject>
         #{type}     time
+
+        schema [
+          {"name": "metadata", "type": "RECORD", "fields": [
+            {"name": "time", "type": "INTEGER"},
+            {"name": "node", "type": "STRING"}
+          ]},
+          {"name": "log", "type": "STRING"}
+        ]
       CONFIG
 
       buf = nil
@@ -428,25 +327,6 @@
 
       assert[self, expected["time"], MultiJson.load(buf)["time"]]
     end
-=======
-      time_format %s
-      time_field  metadata.time
-
-      schema [
-        {"name": "metadata", "type": "RECORD", "fields": [
-          {"name": "time", "type": "INTEGER"},
-          {"name": "node", "type": "STRING"}
-        ]},
-        {"name": "log", "type": "STRING"}
-      ]
-    CONFIG
-
-    driver.instance.start
-    buf = driver.instance.format_stream("my.tag", [input])
-    driver.instance.shutdown
-
-    assert_equal expected, MessagePack.unpack(buf)
->>>>>>> 18ded291
   end
 
   def test_format_with_schema
@@ -659,12 +539,7 @@
       </inject>
 
       fetch_schema true
-<<<<<<< HEAD
-      fetch_schema_table foo
-      field_integer time
-=======
       schema [{"name": "time", "type": "INTEGER"}]
->>>>>>> 18ded291
     CONFIG
 
     writer = stub_writer(driver)
@@ -729,7 +604,6 @@
   end
 
   def test__write_with_nested_insert_id
-    now = Time.now.to_i
     input = {
       "data" => {
         "uuid" => "809F6BA7-1C16-44CD-9816-4B20E2C7AA2A",
@@ -757,37 +631,7 @@
       ]}]
     CONFIG
 
-<<<<<<< HEAD
     mock(driver.instance).insert("foo", [expected], nil)
-=======
-  def test_format_for_load
-    now = Time.now
-    input = [
-      now,
-      {
-        "uuid" => "9ABFF756-0267-4247-847F-0895B65F0938",
-      }
-    ]
-    expected = MultiJson.dump({
-      "uuid" => "9ABFF756-0267-4247-847F-0895B65F0938",
-    }) + "\n"
-
-    driver = create_driver(<<-CONFIG)
-      method load
-      table foo
-      email foo@bar.example
-      private_key_path /path/to/key
-      project yourproject_id
-      dataset yourdataset_id
-
-      schema [{"name": "uuid", "type": "STRING"}]
-
-      buffer_type memory
-    CONFIG
-    driver.instance.start
-    buf = driver.instance.format_stream("my.tag", [input])
-    driver.instance.shutdown
->>>>>>> 18ded291
 
     driver.run do
       driver.feed('tag', now, input)
@@ -1045,7 +889,6 @@
 
   def test_write_for_load
     schema_path = File.join(File.dirname(__FILE__), "testdata", "sudo.schema")
-    entry = {a: "b"}, {b: "c"}
     driver = create_driver(<<-CONFIG)
       method load
       table foo
@@ -1067,13 +910,8 @@
 
     writer = stub_writer(driver)
     io = StringIO.new("hello")
-<<<<<<< HEAD
     mock(driver.instance).create_upload_source(is_a(Fluent::Plugin::Buffer::Chunk)).yields(io)
-    mock(writer).wait_load_job("yourproject_id", "yourdataset_id", "dummy_job_id", "foo") { nil }
-=======
-    mock(driver.instance).create_upload_source(chunk).yields(io)
-    mock(writer).wait_load_job(is_a(String), "yourproject_id", "yourdataset_id", "dummy_job_id", "foo") { nil }
->>>>>>> 18ded291
+    mock(writer).wait_load_job(is_a(String), "yourdataset_id", "dummy_job_id", "foo") { nil }
     mock(writer.client).insert_job('yourproject_id', {
       configuration: {
         load: {
@@ -1106,7 +944,6 @@
 
   def test_write_for_load_with_prevent_duplicate_load
     schema_path = File.join(File.dirname(__FILE__), "testdata", "sudo.schema")
-    entry = {a: "b"}, {b: "c"}
     driver = create_driver(<<-CONFIG)
       method load
       table foo
@@ -1128,12 +965,7 @@
     schema_fields = MultiJson.load(File.read(schema_path)).map(&:deep_symbolize_keys)
 
     io = StringIO.new("hello")
-<<<<<<< HEAD
     mock(driver.instance).create_upload_source(is_a(Fluent::Plugin::Buffer::Chunk)).yields(io)
-    mock.proxy(driver.instance).create_job_id(duck_type(:unique_id), "yourdataset_id", "foo", driver.instance.instance_variable_get(:@fields).to_a, 0, false)
-=======
-    mock(driver.instance).create_upload_source(chunk).yields(io)
->>>>>>> 18ded291
     writer = stub_writer(driver)
     mock(writer).wait_load_job(is_a(String), "yourproject_id", "yourdataset_id", "dummy_job_id", "foo") { nil }
     mock(writer.client).insert_job('yourproject_id', {
@@ -1169,7 +1001,6 @@
 
   def test_write_for_load_with_retryable_error
     schema_path = File.join(File.dirname(__FILE__), "testdata", "sudo.schema")
-    entry = {a: "b"}, {b: "c"}
     driver = create_driver(<<-CONFIG)
       method load
       table foo
@@ -1246,7 +1077,6 @@
 
   def test_write_for_load_with_not_retryable_error
     schema_path = File.join(File.dirname(__FILE__), "testdata", "sudo.schema")
-    entry = {a: "b"}, {b: "c"}
     driver = create_driver(<<-CONFIG)
       method load
       table foo
